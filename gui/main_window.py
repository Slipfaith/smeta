--- conflicted
+++ resolved
@@ -9,11 +9,6 @@
 import pycountry
 
 from PySide6.QtWidgets import (
-<<<<<<< HEAD
-    QMainWindow, QWidget, QVBoxLayout, QHBoxLayout, QLabel, QLineEdit, QPushButton,
-    QGroupBox, QTextEdit, QFileDialog, QMessageBox, QScrollArea, QTabWidget, QSplitter,
-    QComboBox, QSlider, QDoubleSpinBox, QDialog, QProgressDialog
-=======
     QMainWindow,
     QWidget,
     QVBoxLayout,
@@ -32,9 +27,8 @@
     QSlider,
     QDoubleSpinBox,
     QApplication,
->>>>>>> cb545bf4
 )
-from PySide6.QtCore import Qt, QObject, QThread, Signal
+from PySide6.QtCore import Qt
 from PySide6.QtGui import QAction
 
 from logic.progress import Progress
@@ -172,58 +166,6 @@
                     "Поддерживаются только файлы с расширением .xml",
                 )
             event.ignore()
-
-
-class PdfExportWorker(QObject):
-    """Фоновый экспорт PDF, чтобы не блокировать интерфейс."""
-
-    finished = Signal(str)
-    error = Signal(str)
-    progress = Signal(int)
-    canceled = Signal()
-
-    def __init__(self, exporter: ExcelExporter, project_data: Dict[str, Any]):
-        super().__init__()
-        self._exporter = exporter
-        self._project_data = project_data
-        self._cancel = False
-
-    def request_cancel(self) -> None:
-        """Запрашивает остановку генерации."""
-        self._cancel = True
-
-    def run(self):
-        try:
-            with tempfile.TemporaryDirectory() as tmpdir:
-                xlsx_path = os.path.join(tmpdir, "quotation.xlsx")
-                pdf_tmp = os.path.join(tmpdir, "quotation.pdf")
-
-                self.progress.emit(0)
-                if self._cancel:
-                    self.canceled.emit()
-                    return
-                if not self._exporter.export_to_excel(self._project_data, xlsx_path, fit_to_page=True):
-                    self.error.emit("Не удалось подготовить файл")
-                    return
-
-                self.progress.emit(50)
-                if self._cancel:
-                    self.canceled.emit()
-                    return
-                if not self._exporter.xlsx_to_pdf(xlsx_path, pdf_tmp):
-                    self.error.emit("Не удалось конвертировать в PDF")
-                    return
-
-                self.progress.emit(100)
-                if self._cancel:
-                    self.canceled.emit()
-                    return
-                tmp_pdf = tempfile.NamedTemporaryFile(delete=False, suffix=".pdf")
-                tmp_pdf.close()
-                shutil.copyfile(pdf_tmp, tmp_pdf.name)
-            self.finished.emit(tmp_pdf.name)
-        except Exception as e:
-            self.error.emit(str(e))
 
 
 class TranslationCostCalculator(QMainWindow):
@@ -1037,70 +979,6 @@
         if not self.project_name_edit.text().strip():
             QMessageBox.warning(self, "Ошибка", "Введите название проекта")
             return
-<<<<<<< HEAD
-
-        project_data = self.collect_project_data()
-        entity_name = self.legal_entity_combo.currentText()
-        template_path = self.legal_entities.get(entity_name)
-        exporter = ExcelExporter(template_path, currency=self.currency_combo.currentText())
-
-        progress = QProgressDialog("Генерация PDF...", "Отмена", 0, 100, self)
-        progress.setWindowTitle("Пожалуйста, подождите")
-        progress.setWindowModality(Qt.WindowModal)
-        progress.setValue(0)
-        progress.setAutoClose(False)
-        progress.setAutoReset(False)
-        progress.show()
-
-        worker = PdfExportWorker(exporter, project_data)
-        thread = QThread(self)
-        worker.moveToThread(thread)
-
-        def cleanup():
-            thread.quit()
-            thread.wait()
-            thread.deleteLater()
-            worker.deleteLater()
-
-        def on_finished(temp_pdf: str):
-            progress.close()
-            cleanup()
-            preview = PdfPreviewDialog(temp_pdf, self)
-            result = preview.exec()
-            preview.deleteLater()
-            if result == QDialog.Accepted:
-                project_name = project_data["project_name"].replace(" ", "_")
-                filename = f"КП_{project_name}.pdf"
-                file_path, _ = QFileDialog.getSaveFileName(
-                    self, "Сохранить PDF", filename, "PDF files (*.pdf)"
-                )
-                if file_path:
-                    shutil.copyfile(temp_pdf, file_path)
-                    QMessageBox.information(self, "Успех", f"Файл сохранен: {file_path}")
-            os.unlink(temp_pdf)
-
-        def on_error(msg: str):
-            progress.close()
-            cleanup()
-            QMessageBox.critical(self, "Ошибка", msg)
-
-        def on_canceled():
-            progress.close()
-            cleanup()
-            QMessageBox.information(self, "Отмена", "Генерация PDF отменена")
-
-        def on_cancel_request():
-            progress.setLabelText("Отмена...")
-            worker.request_cancel()
-
-        progress.canceled.connect(on_cancel_request)
-        worker.progress.connect(progress.setValue)
-        worker.finished.connect(on_finished)
-        worker.error.connect(on_error)
-        worker.canceled.connect(on_canceled)
-        thread.started.connect(worker.run)
-        thread.start()
-=======
         if not self.client_name_edit.text().strip():
             QMessageBox.warning(self, "Ошибка", "Введите название клиента")
             return
@@ -1149,7 +1027,6 @@
                 QMessageBox.information(self, "Успех", f"Файл сохранен: {file_path}")
             except Exception as e:
                 QMessageBox.critical(self, "Ошибка", f"Не удалось сохранить PDF: {e}")
->>>>>>> cb545bf4
 
     def save_project(self):
         if not self.project_name_edit.text().strip():
